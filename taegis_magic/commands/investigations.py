"""Taegis Magic investigations commands."""

import inspect
import logging
import mimetypes
import re
import time
from dataclasses import asdict, dataclass, field
from enum import Enum
from pathlib import Path
from textwrap import dedent
from typing import Any, Dict, List, Optional, Union

import requests
import typer
from dataclasses_json import dataclass_json
<<<<<<< HEAD
from taegis_sdk_python import build_output_string
from taegis_sdk_python.services.investigations2.types import (
    CreateInvestigationInput,
    DeleteInvestigationFileInput,
    InitInvestigationFileUploadInput,
    InvestigationFilesV2Arguments,
    InvestigationFileV2Arguments,
    InvestigationStatus,
    InvestigationsV2,
    InvestigationsV2Arguments,
    InvestigationType,
    InvestigationV2,
)
from taegis_sdk_python.services.queries.types import QLQueriesInput
from taegis_sdk_python.services.sharelinks.types import ShareLinkCreateInput
=======
>>>>>>> b1c01157
from typing_extensions import Annotated

from taegis_magic.commands.utils.investigations import (
    InvestigationEvidenceNormalizer,
    InvestigationEvidenceType,
    clear_search_queries,
    delete_search_query,
    find_database,
    find_dataframe,
    get_investigation_evidence,
    insert_search_query,
    list_search_queries,
    read_database,
    stage_investigation_evidence,
    unstage_investigation_evidence,
)
from taegis_magic.core.callbacks import verify_file
from taegis_magic.core.log import tracing
from taegis_magic.core.normalizer import (
    DataFrameNormalizer,
    TaegisResult,
    TaegisResults,
    TaegisResultsNormalizer,
)
from taegis_magic.core.service import get_service
from taegis_magic.core.utils import remove_output_node
<<<<<<< HEAD
=======
from taegis_sdk_python import build_output_string
from taegis_sdk_python.services.investigations2.types import (
    CreateInvestigationInput,
    DeleteInvestigationFileInput,
    InitInvestigationFileUploadInput,
    InvestigationFilesV2Arguments,
    InvestigationFileV2Arguments,
    InvestigationStatus,
    InvestigationsV2,
    InvestigationsV2Arguments,
    InvestigationType,
    InvestigationV2,
)
from taegis_sdk_python.services.queries.types import QLQueriesInput
from taegis_sdk_python.services.sharelinks.types import ShareLinkCreateInput
>>>>>>> b1c01157

log = logging.getLogger(__name__)


app = typer.Typer()
investigations_attachment = typer.Typer()
investigations_evidence = typer.Typer()
investigations_search_queries = typer.Typer()

app.add_typer(
    investigations_attachment,
    name="attachment",
    help="Investigation File Attachment commands.",
)
app.add_typer(
    investigations_evidence, name="evidence", help="Investigation Evidence commands."
)
app.add_typer(
    investigations_search_queries,
    name="search-queries",
    help="Investigation Search Query commands.",
)


class InvestigationPriority(str, Enum):
    LOW = "LOW"
    MEDIUM = "MEDIUM"
    HIGH = "HIGH"
    CRITICAL = "CRITICAL"


INVESTIGATION_PRIORITY_MAP = {
    InvestigationPriority.LOW: 1,
    InvestigationPriority.MEDIUM: 2,
    InvestigationPriority.HIGH: 3,
    InvestigationPriority.CRITICAL: 4,
}


@dataclass_json
@dataclass
class InsertSearchQueryNormalizer:
    """Taegis Normalizer Query Normalizer (Duck Typed)."""

    query_identifier: str
    tenant_id: str
    query: str
    results_returned: int
    total_results: int


@dataclass_json
@dataclass
class InvestigationsSearchResultsNormalizer(TaegisResultsNormalizer):
    """Investigations Results Normalizer."""

    raw_results: Optional[List[InvestigationsV2]] = None
    _shareable_url: List[str] = field(default_factory=list)

    def __post_init__(self):
        self._shareable_url = [None for _ in range(self.results_returned)]

    @property
    def results(self) -> List[Dict[str, Any]]:
        """Query results from Investigations search.

        Returns
        -------
        List[Dict[str, Any]]
            List of results.
        """
        return (
            [
                asdict(investigation)
                for result in self.raw_results
                for investigation in result.investigations
            ]
            if self.raw_results
            else []
        )

    @property
    def status(self) -> str:
        """Status of query.

        Returns
        -------
        str
            Status message of query.
        """
        return "ERROR" if self.raw_results is None else "SUCCESS"

    @property
    def total_results(self) -> int:
        """Total number found by API.

        Returns
        -------
        int
            Total number found by API.
        """
        return -1 if self.raw_results is None else self.raw_results[0].total_count

    @property
    def results_returned(self) -> int:
        """Total number returned by API.

        Returns
        -------
        int
            Total number returned by API.
        """
        return -1 if self.raw_results is None else len(self.results)

    def get_shareable_url(self, index: int = 0) -> str:
        """Query Shareable Link.

        Returns
        -------
        str
            Returns a link created by the Preferences API.
        """
        if self.raw_results is None:
            return "No share link producible"

        investigation = self.results[index]

        if self._shareable_url[index]:
            return self._shareable_url[index]

        service = get_service(environment=self.region, tenant_id=self.tenant_id)

        result = service.sharelinks.mutation.create_share_link(
            ShareLinkCreateInput(
                link_ref=investigation.get("id"),
                link_type="investigationId",
                tenant_id=self.tenant_id,
            )
        )

        self._shareable_url[index] = (
            service.investigations.sync_url.replace("api.", "") + f"/share/{result.id}"
        )
        return self._shareable_url[index]


@dataclass_json
@dataclass
class InvestigationsCreatedResultsNormalizer(TaegisResultsNormalizer):
    """Investigations Results Normalizer."""

    raw_results: Union[InvestigationV2, CreateInvestigationInput] = field(
        default_factory=lambda: InvestigationV2()
    )
    dry_run: bool = False

    _shareable_url: Optional[str] = None

    @property
    def results(self):
        return [asdict(self.raw_results)]

    @property
    def status(self) -> str:
        """Status of query.

        Returns
        -------
        str
            Status message of query.
        """
        if self.dry_run:
            return "DRY_RUN"

        if self.raw_results:
            return "SUCCESS"

        return "ERROR"

    @property
    def total_results(self) -> int:
        """Total number found by API.

        Returns
        -------
        int
            Total number found by API.
        """
        return 0 if self.raw_results is None else 1

    @property
    def results_returned(self) -> int:
        """Total number returned by API.

        Returns
        -------
        int
            Total number returned by API.
        """
        return -1 if self.raw_results is None else len(self.results)

    def _repr_markdown_(self):
        if self.dry_run:
            return dedent(
                f"""
                Dry Run:

                ```json
                {self.raw_results.to_json()}
                ```
                """
            )
        else:
            return dedent(
                f"""
                | Investigation ID  | Short ID                | Title                | Type                | Share Link           |
                | ----------------- | ----------------------- | -------------------- | ------------------- | -------------------- |
                | {self.raw_results.id} | {self.raw_results.short_id} | {self.raw_results.title} | {self.raw_results.type} | {self.shareable_url} |
                """
            )

    @property
    def shareable_url(self) -> str:
        """Create a Shareable URL.

        Returns
        -------
        str
            Returns a link created by the Sharelinks API.
        """
        if self._shareable_url:
            return self._shareable_url

        if not isinstance(self.raw_results, InvestigationV2):
            return "Not Available"

        investigation = self.raw_results

        service = get_service(environment=self.region, tenant_id=self.tenant_id)

        result = service.sharelinks.mutation.create_share_link(
            ShareLinkCreateInput(
                link_ref=investigation.id,
                link_type="investigationId",
                tenant_id=self.tenant_id,
            )
        )

        self._shareable_url = (
            service.investigations.sync_url.replace("api.", "") + f"/share/{result.id}"
        )

        return self._shareable_url


@investigations_evidence.command(name="stage")
@tracing
def evidence_stage(
    evidence_type: InvestigationEvidenceType,
    dataframe: str,
    database: str = ":memory:",
    investigation_id: str = "NEW",
):
    """
    Stage evidence prior to linking to an investigation
    """
    df = find_dataframe(dataframe)
    db = find_database(database)
    changes = stage_investigation_evidence(df, db, evidence_type, investigation_id)

    return InvestigationEvidenceNormalizer(
        raw_results=changes,
        service="investigations",
        tenant_id="N/A",
        region="N/A",
        arguments=inspect.currentframe().f_locals,
    )


@investigations_evidence.command(name="unstage")
@tracing
def evidence_unstage(
    evidence_type: InvestigationEvidenceType,
    dataframe: str,
    database: str = ":memory:",
    investigation_id: str = "NEW",
):
    """
    Remove staged evidence prior to linking to an investigation
    """

    df = find_dataframe(dataframe)
    db = find_database(database)
    changes = unstage_investigation_evidence(df, db, evidence_type, investigation_id)

    return InvestigationEvidenceNormalizer(
        raw_results=changes,
        service="investigations",
        tenant_id="N/A",
        region="N/A",
        arguments=inspect.currentframe().f_locals,
    )


@investigations_evidence.command(name="show")
@tracing
def evidence_show(
    evidence_type: Optional[InvestigationEvidenceType] = None,
    database: str = ":memory:",
    investigation_id: Optional[str] = None,
    tenant: Optional[str] = None,
):
    """
    Show currently staged evidence
    """
    db = find_database(database)
    df = read_database(
        db,
        evidence_type=evidence_type,
        tenant_id=tenant,
        investigation_id=investigation_id,
    )

    return DataFrameNormalizer(
        raw_results=df,
        service="investigations",
        tenant_id="N/A",
        region="N/A",
        arguments=inspect.currentframe().f_locals,
    )


@app.command()
@tracing
def create(
    title: str = typer.Option(),
    key_findings: Path = typer.Option(),
    priority: InvestigationPriority = InvestigationPriority.MEDIUM,
    type_: Annotated[
        InvestigationType, typer.Option("--type")
    ] = InvestigationType.SECURITY_INVESTIGATION,
    status: InvestigationStatus = InvestigationStatus.OPEN,
    assignee_id: str = "@customer",
    database: str = ":memory:",
    dry_run: bool = False,
    region: Optional[str] = None,
    tenant: Optional[str] = None,
):
    """
    Create a new Investigation.
    """
    service = get_service(environment=region, tenant_id=tenant)

    alerts = None
    events = None
    search_queries = None

    if database:
        evidence = get_investigation_evidence(database, service.tenant_id, "NEW")
        alerts = evidence.alerts
        events = evidence.events
        search_queries = evidence.search_queries

    # verify and save valid search queries
    if not dry_run:
        if search_queries:
            queries = service.queries.query.ql_queries(
                QLQueriesInput(rns=search_queries)
            )

            search_queries = [query.rn for query in queries.queries or []]
        else:
            search_queries = []

    create_investigation_input = CreateInvestigationInput(
        alerts=alerts,
        assignee_id=assignee_id,
        events=events,
        key_findings=key_findings.read_text(),
        priority=INVESTIGATION_PRIORITY_MAP[priority],
        search_queries=search_queries,
        status=status,
        title=title,
        type=type_,
    )

    if dry_run:
        created_investigation = None
    else:
        created_investigation = (
            service.investigations2.mutation.create_investigation_v2(
                input_=create_investigation_input
            )
        )

    results = InvestigationsCreatedResultsNormalizer(
        raw_results=create_investigation_input if dry_run else created_investigation,
        service="investigations",
        tenant_id=service.tenant_id,
        region=service.environment,
        dry_run=dry_run,
        arguments=inspect.currentframe().f_locals,
    )

    return results


@app.command()
@tracing
def search(
    cell: Optional[str] = None,
    # search_children_tenants: bool = False,
    limit: Optional[int] = None,
    region: Optional[str] = None,
    tenant: Optional[str] = None,
):
    """Taegis Investigations search."""
    service = get_service(environment=region, tenant_id=tenant)

    page = 1
    per_page = 100

    results = []

    # fix for CX-99036
    pattern = r"\|\s*(head|tail)\s*([0-9]+)"
    match = re.search(pattern, cell)

    if not limit:
        if match and match.group(1) == "tail":  # pragma: no cover
            log.warning(
                "tail is not currently supported, it will be used as the limit..."
            )

        if match:
            limit = int(match.group(2))
    elif match:  # pragma: no cover
        log.warning(
            f"limit and {match.group(1)} both provided, only limit will be honored..."
        )

    cell = re.sub(pattern, "", cell)

    if limit and limit < per_page:
        per_page = limit
    # endfix

    # fix for CX-103490
    output = build_output_string(InvestigationsV2)

    output = remove_output_node(output, "metric")
    output = remove_output_node(output, "metrics")
    # endfix

    with service(output=output):
        investigations_results = service.investigations2.query.investigations_v2(
            InvestigationsV2Arguments(
                page=page,
                per_page=per_page,
                cql=cell,
                # search_children_tenants=search_children_tenants,
            )
        )

    results.append(investigations_results)

    # fix for CX-99036
    if not limit or investigations_results.total_count < limit:
        limit = investigations_results.total_count
    # endfix

    while (
        sum_results := sum(len(result.investigations) for result in results)
    ) < limit:
        page += 1

        # fix for CX-99036
        if (per_page * page) > limit:
            per_page = limit - sum_results
        # endfix

        with service(output=output):
            investigations_results = service.investigations2.query.investigations_v2(
                InvestigationsV2Arguments(
                    page=page,
                    per_page=per_page,
                    cql=cell,
                    # search_children_tenants=search_children_tenants,
                )
            )
        results.append(investigations_results)

    normalized_results = InvestigationsSearchResultsNormalizer(
        raw_results=results,
        service="investigations",
        tenant_id=service.tenant_id,
        region=service.environment,
        arguments=inspect.currentframe().f_locals,
    )

    return normalized_results


@investigations_search_queries.command(name="add")
@tracing
def investigations_search_queries_add(
    query_id: Annotated[str, typer.Option()],
    tenant_id: Annotated[str, typer.Option()],
    query: Annotated[str, typer.Option()],
    results_returned: Annotated[int, typer.Option()] = 0,
    total_results: Annotated[int, typer.Option()] = 0,
    database: Annotated[str, typer.Option()] = ":memory:",
):
    """Add a Taegis investigations search query"""
    normalized_results = InsertSearchQueryNormalizer(
        query_identifier=query_id,
        tenant_id=tenant_id,
        query=query,
        results_returned=results_returned,
        total_results=total_results,
    )

    insert_search_query(database, normalized_results)

    results = list_search_queries(database)

    normalized_results = DataFrameNormalizer(
        raw_results=results,
        service="investigations",
        tenant_id="N/A",
        region="N/A",
        arguments=inspect.currentframe().f_locals,
    )

    return normalized_results


@investigations_search_queries.command(name="remove")
@tracing
def investigations_search_queries_remove(
    query_id: Annotated[str, typer.Option()],
    database: Annotated[str, typer.Option()] = ":memory:",
):
    """Add a Taegis investigations search query"""
    delete_search_query(database, query_id)

    results = list_search_queries(database)

    normalized_results = DataFrameNormalizer(
        raw_results=results,
        service="investigations",
        tenant_id="N/A",
        region="N/A",
        arguments=inspect.currentframe().f_locals,
    )

    return normalized_results


@investigations_search_queries.command(name="clear")
@tracing
def investigations_search_queries_clear(
    database: Annotated[str, typer.Option()] = ":memory:",
):
    """Add a Taegis investigations search query"""
    clear_search_queries(database)

    results = list_search_queries(database)

    normalized_results = DataFrameNormalizer(
        raw_results=results,
        service="investigations",
        tenant_id="N/A",
        region="N/A",
        arguments=inspect.currentframe().f_locals,
    )

    return normalized_results


@investigations_search_queries.command(name="list")
@tracing
def investigations_search_queries_list(
    database: str = ":memory:",
):
    """List a Taegis investigations search query"""
    results = list_search_queries(database)

    normalized_results = DataFrameNormalizer(
        raw_results=results,
        service="investigations",
        tenant_id="N/A",
        region="N/A",
        arguments=inspect.currentframe().f_locals,
    )

    return normalized_results


@investigations_search_queries.command(name="stage")
@tracing
def investigations_search_queries_stage(
    database: Annotated[str, typer.Option()] = ":memory:",
    investigation_id: Annotated[str, typer.Option()] = "NEW",
):
    """Add a Taegis investigations search query"""
    results = list_search_queries(database)

    db = find_database(database)

    stage_investigation_evidence(
        results, db, InvestigationEvidenceType.Query, investigation_id
    )

    clear_search_queries(database)

    normalized_results = DataFrameNormalizer(
        raw_results=results,
        service="investigations",
        tenant_id="N/A",
        region="N/A",
        arguments=inspect.currentframe().f_locals,
    )

    return normalized_results


@investigations_attachment.command(name="list")
@tracing
def investigations_attachment_list(
    investigation_id: Annotated[str, typer.Option()],
    tenant: Annotated[Optional[str], typer.Option()] = None,
    region: Annotated[Optional[str], typer.Option()] = None,
):
    """List file attachments for a given investigation."""
    service = get_service(environment=region, tenant_id=tenant)

    page = 1
    per_page = 20

    files = []

    results = service.investigations2.query.investigation_files_v2(
        InvestigationFilesV2Arguments(
            investigation_id=investigation_id,
            page=page,
            per_page=per_page,
        )
    )
    total_count = results.total_count
    files.extend(results.files)

    remaining_pages = -(-(total_count - per_page) // per_page)

    for page in range(2, remaining_pages + 2):
        results = service.investigations2.query.investigation_files_v2(
            InvestigationFilesV2Arguments(
                investigation_id=investigation_id,
                page=page,
                per_page=per_page,
            )
        )
        files.extend(results.files)

    normalized_results = TaegisResults(
        raw_results=files,
        service="investigations",
        tenant_id=service.tenant_id,
        region=service.environment,
        arguments=inspect.currentframe().f_locals,
    )

    return normalized_results


@investigations_attachment.command(name="get")
@tracing
def investigations_attachment_get(
    file_id: Annotated[str, typer.Option()],
    tenant: Annotated[Optional[str], typer.Option()] = None,
    region: Annotated[Optional[str], typer.Option()] = None,
):
    """Get a file attachment."""
    service = get_service(environment=region, tenant_id=tenant)

    results = service.investigations2.query.investigation_file_v2(
        InvestigationFileV2Arguments(
            file_id=file_id,
        )
    )

    normalized_results = TaegisResult(
        raw_results=results,
        service="investigations",
        tenant_id=service.tenant_id,
        region=service.environment,
        arguments=inspect.currentframe().f_locals,
    )

    return normalized_results


@investigations_attachment.command(name="remove")
@tracing
def investigations_attachment_remove(
    file_id: Annotated[str, typer.Option()],
    tenant: Annotated[Optional[str], typer.Option()] = None,
    region: Annotated[Optional[str], typer.Option()] = None,
):
    """Delete file attachment."""
    service = get_service(environment=region, tenant_id=tenant)

    results = service.investigations2.mutation.delete_investigation_file(
        DeleteInvestigationFileInput(
            file_id=file_id,
        )
    )

    normalized_results = TaegisResult(
        raw_results=results,
        service="investigations",
        tenant_id=service.tenant_id,
        region=service.environment,
        arguments=inspect.currentframe().f_locals,
    )

    return normalized_results


@investigations_attachment.command(name="upload")
@tracing
def investigations_attachment_upload(
    investigation_id: Annotated[str, typer.Option()],
    file: Annotated[
        Path,
        typer.Option(
            exists=True,
            file_okay=True,
            dir_okay=False,
            writable=False,
            readable=True,
            resolve_path=True,
        ),
    ],
    tenant: Annotated[Optional[str], typer.Option()] = None,
    region: Annotated[Optional[str], typer.Option()] = None,
):
    """Upload file attachment."""
    service = get_service(environment=region, tenant_id=tenant)

    file_input = InitInvestigationFileUploadInput(
        investigation_id=investigation_id,
        name=file.name,
        content_type=str(mimetypes.guess_type(file)[0]),
        size=file.stat().st_size,
    )
    log.debug(file_input)

    results = service.investigations2.mutation.init_investigation_file_upload(
        input_=file_input
    )
    log.debug(results)

    with file.open("rb") as f:
        upload_response = requests.put(
            results.presigned_url,
            headers={
                "Accept": "*/*",
                "Content-Type": str(mimetypes.guess_type(file)[0]),
                "Content-Length": str(file.stat().st_size),
            },
            data=f,
        )
    log.debug(upload_response)
    time.sleep(3)

    verify_upload = service.investigations2.query.investigation_file_v2(
        InvestigationFileV2Arguments(
            file_id=results.file.id,
        )
    )
    log.debug(verify_upload)

    normalized_results = TaegisResult(
        raw_results=verify_upload,
        service="investigations",
        tenant_id=service.tenant_id,
        region=service.environment,
        arguments=inspect.currentframe().f_locals,
    )

    return normalized_results


@investigations_attachment.command("download")
@tracing
def investigations_attachment_download(
    file_id: Annotated[
        str,
        typer.Option(),
    ],
    save_as: Annotated[Optional[str], typer.Option()] = None,
    tenant: Annotated[Optional[str], typer.Option()] = None,
    region: Annotated[Optional[str], typer.Option()] = None,
):
    """Get a file attachment."""
    service = get_service(environment=region, tenant_id=tenant)

    results = service.investigations2.query.investigation_file_v2(
        InvestigationFileV2Arguments(
            file_id=file_id,
        )
    )

    if not results.download_url:
        log.error("Cannot download file, no download url found.")
        raise typer.Exit(code=1)

    with requests.get(results.download_url, stream=True) as r:
        r.raise_for_status()

        if save_as:
            filename = save_as
        else:
            filename = results.name

        file_path = verify_file(filename)

        with file_path.open("wb") as f:
            for chunk in r.iter_content(chunk_size=8192):
                f.write(chunk)

    normalized_results = TaegisResult(
        raw_results=results,
        service="investigations",
        tenant_id=service.tenant_id,
        region=service.environment,
        arguments=inspect.currentframe().f_locals,
    )

    return normalized_results<|MERGE_RESOLUTION|>--- conflicted
+++ resolved
@@ -14,24 +14,6 @@
 import requests
 import typer
 from dataclasses_json import dataclass_json
-<<<<<<< HEAD
-from taegis_sdk_python import build_output_string
-from taegis_sdk_python.services.investigations2.types import (
-    CreateInvestigationInput,
-    DeleteInvestigationFileInput,
-    InitInvestigationFileUploadInput,
-    InvestigationFilesV2Arguments,
-    InvestigationFileV2Arguments,
-    InvestigationStatus,
-    InvestigationsV2,
-    InvestigationsV2Arguments,
-    InvestigationType,
-    InvestigationV2,
-)
-from taegis_sdk_python.services.queries.types import QLQueriesInput
-from taegis_sdk_python.services.sharelinks.types import ShareLinkCreateInput
-=======
->>>>>>> b1c01157
 from typing_extensions import Annotated
 
 from taegis_magic.commands.utils.investigations import (
@@ -58,8 +40,6 @@
 )
 from taegis_magic.core.service import get_service
 from taegis_magic.core.utils import remove_output_node
-<<<<<<< HEAD
-=======
 from taegis_sdk_python import build_output_string
 from taegis_sdk_python.services.investigations2.types import (
     CreateInvestigationInput,
@@ -75,7 +55,6 @@
 )
 from taegis_sdk_python.services.queries.types import QLQueriesInput
 from taegis_sdk_python.services.sharelinks.types import ShareLinkCreateInput
->>>>>>> b1c01157
 
 log = logging.getLogger(__name__)
 
