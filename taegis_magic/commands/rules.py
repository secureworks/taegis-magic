"""Taegis Magic tenants commands."""

import inspect
import logging
from dataclasses import asdict, dataclass, field
from enum import Enum
from typing import List, Optional

import typer
from click.exceptions import BadOptionUsage
from dataclasses_json import dataclass_json
<<<<<<< HEAD
from taegis_sdk_python import GraphQLNoRowsInResultSetError
=======
from taegis_magic.core.log import tracing
from taegis_magic.core.normalizer import TaegisResultsNormalizer
from taegis_magic.core.service import get_service
from taegis_magic.core.utils import remove_output_node
from taegis_sdk_python import (
    GraphQLNoRowsInResultSetError,
    build_output_string,
)
>>>>>>> b1c01157
from taegis_sdk_python.services.rules.types import (
    Rule,
    RuleEventType,
    RuleFilterInput,
    RuleInput,
    RuleQLFilterInput,
    RuleQueryKind,
    RuleType,
    SearchRulesInput,
    SearchRulesOutput,
)
from typing_extensions import Annotated

from taegis_magic.core.log import tracing
from taegis_magic.core.normalizer import TaegisResultsNormalizer
from taegis_magic.core.service import get_service

log = logging.getLogger(__name__)

app = typer.Typer()
create_rule = typer.Typer()
app.add_typer(create_rule, name="create")


class RuleSeverity(str, Enum):
    """Rule Severity Options."""

    low = "low"
    medium = "medium"
    high = "high"
    critical = "critical"


RULE_SEVERTIY_MAP = {
    "low": 0.2,
    "medium": 0.4,
    "high": 0.6,
    "critical": 0.8,
}


class RuleSuppressionKey(str, Enum):
    """Suppression Rule keys."""

    alert_title = "alert_title"
    detector = "detector"
    entity = "entity"


RULE_SUPPRESSION_KEY_MAP = {
    "alert_title": "scwx.observation_v2.title",
    "detector": "scwx.observation_v2.detector_id",
    "entity": "scwx.observation_v2.entity",
}


MULTIPLE_RULES_OUTPUT = remove_output_node(
    build_output_string(Rule),
    "generativeAIRuleExplain",
)


@dataclass_json
@dataclass
class TaegisRuleNormalizer(TaegisResultsNormalizer):
    """Taegis Single Rule normalizer."""

    raw_results: Rule = field(default_factory=lambda: Rule())

    @property
    def results(self):
        return [asdict(self.raw_results)]


@dataclass
class TaegisRulesNormalizer(TaegisResultsNormalizer):
    """Taegis Multiple Rule normalizer."""

    raw_results: List[Rule] = field(default_factory=list)

    @property
    def results(self):
        return [asdict(rule) for rule in self.raw_results]


@dataclass
class TaegisRulesSearchNormalizer(TaegisResultsNormalizer):
    """Taegis Search Rule normalizer."""

    raw_results: SearchRulesOutput = field(default_factory=lambda: SearchRulesOutput())

    @property
    def results(self):
        return [asdict(rule) for rule in self.raw_results.rules]


@app.command(name="type")
@tracing
def rules_type(
    rule_type: Annotated[RuleType, typer.Option()] = RuleType.QL,
    tenant: Optional[str] = None,
    region: Optional[str] = None,
):
    """Taegis rules by type."""
    service = get_service(environment=region, tenant_id=tenant)

    page = 1
    per_page = 500
    rules = []

    log.info(f"Getting page: {page}")
    try:
        with service(output=MULTIPLE_RULES_OUTPUT):
            results = service.rules.query.rules(
                page=page, count=per_page, rule_type=rule_type
            )
    except GraphQLNoRowsInResultSetError:  # pragma: no cover
        results = []
    log.debug(f"Results returned: {len(results)}")
    rules.extend(results)

    while len(results) == per_page:
        page += 1
        log.info(f"Getting page: {page}")
        try:
            with service(output=MULTIPLE_RULES_OUTPUT):
                results = service.rules.query.rules(
                    page=page, count=per_page, rule_type=rule_type
                )
        except GraphQLNoRowsInResultSetError:  # pragma: no cover
            results = []
        log.debug(f"Results returned: {len(results)}")
        rules.extend(results)

    normalized_results = TaegisRulesNormalizer(
        raw_results=rules,
        service="rules",
        tenant_id=service.tenant_id,
        region=service.environment,
        arguments=inspect.currentframe().f_locals,
    )

    return normalized_results


@app.command(name="all")
@tracing
def rules_all(
    tenant: Optional[str] = None,
    region: Optional[str] = None,
):
    """Taegis all rules."""
    service = get_service(environment=region, tenant_id=tenant)

    page = 1
    per_page = 500
    rules = []

    log.info(f"Getting page: {page}")
    try:
        with service(output=MULTIPLE_RULES_OUTPUT):
            results = service.rules.query.all_rules(page=page, count=per_page)
    except GraphQLNoRowsInResultSetError:  # pragma: no cover
        results = []
    log.debug(f"Results returned: {len(results)}")
    rules.extend(results)

    while len(results) == per_page:
        page += 1
        log.info(f"Getting page: {page}")
        try:
            with service(output=MULTIPLE_RULES_OUTPUT):
                results = service.rules.query.all_rules(page=page, count=per_page)
        except GraphQLNoRowsInResultSetError:  # pragma: no cover
            results = []
        log.debug(f"Results returned: {len(results)}")
        rules.extend(results)

    normalized_results = TaegisRulesNormalizer(
        raw_results=rules,
        service="rules",
        tenant_id=service.tenant_id,
        region=service.environment,
        arguments=inspect.currentframe().f_locals,
    )

    return normalized_results


@app.command(name="suppression")
@tracing
def rules_suppression(
    kind: RuleQueryKind = RuleQueryKind.ALL,
    tenant: Optional[str] = None,
    region: Optional[str] = None,
):
    """Taegis suppression rules."""
    service = get_service(environment=region, tenant_id=tenant)

    page = 1
    per_page = 500
    rules = []

    log.info(f"Getting page: {page}")
    try:
        results = service.rules.query.suppression_rules(
            page=page,
            count=per_page,
            kind=kind,
        )
    except GraphQLNoRowsInResultSetError:  # pragma: no cover
        results = []
    log.debug(f"Results returned: {len(results)}")
    rules.extend(results)

    while len(results) == per_page:
        page += 1
        log.info(f"Getting page: {page}")
        try:
            results = service.rules.query.suppression_rules(
                page=page,
                count=per_page,
                kind=kind,
            )
        except GraphQLNoRowsInResultSetError:  # pragma: no cover
            results = []
        log.debug(f"Results returned: {len(results)}")
        rules.extend(results)

    normalized_results = TaegisRulesNormalizer(
        raw_results=rules,
        service="rules",
        tenant_id=service.tenant_id,
        region=service.environment,
        arguments=inspect.currentframe().f_locals,
    )

    return normalized_results


@app.command(name="deleted")
@tracing
def rules_deleted(
    rule_type: Annotated[RuleType, typer.Option()] = RuleType.QL,
    tenant: Optional[str] = None,
    region: Optional[str] = None,
):
    """Taegis deleted rules."""
    service = get_service(environment=region, tenant_id=tenant)

    page = 1
    per_page = 500
    rules = []

    log.info(f"Getting page: {page}")
    try:
        with service(output=MULTIPLE_RULES_OUTPUT):
            results = service.rules.query.deleted_rules(
                page=page,
                count=per_page,
                rule_type=rule_type,
            )
    except GraphQLNoRowsInResultSetError:  # pragma: no cover
        results = []
    log.debug(f"Results returned: {len(results)}")
    rules.extend(results)

    while len(results) == per_page:
        page += 1
        log.info(f"Getting page: {page}")
        try:
            with service(output=MULTIPLE_RULES_OUTPUT):
                results = service.rules.query.deleted_rules(
                    page=page,
                    count=per_page,
                    rule_type=rule_type,
                )
        except GraphQLNoRowsInResultSetError:  # pragma: no cover
            results = []
        log.debug(f"Results returned: {len(results)}")
        rules.extend(results)

    normalized_results = TaegisRulesNormalizer(
        raw_results=rules,
        service="rules",
        tenant_id=service.tenant_id,
        region=service.environment,
        arguments=inspect.currentframe().f_locals,
    )

    return normalized_results


@app.command(name="filters")
@tracing
def rules_event_type(
    event_type: Annotated[RuleEventType, typer.Option()],
    rule_type: Annotated[RuleType, typer.Option()] = RuleType.REGEX,
    tenant: Optional[str] = None,
    region: Optional[str] = None,
):
    """Taegis all rules."""
    service = get_service(environment=region, tenant_id=tenant)

    page = 1
    per_page = 500
    rules = []

    log.info(f"Getting page: {page}")
    try:
        with service(output=MULTIPLE_RULES_OUTPUT):
            results = service.rules.query.rules_for_event(
                page=page, count=per_page, event_type=event_type, rule_type=rule_type
            )
    except GraphQLNoRowsInResultSetError:  # pragma: no cover
        results = []
    log.debug(f"Results returned: {len(results)}")
    rules.extend(results)

    while len(results) == per_page:
        page += 1
        log.info(f"Getting page: {page}")
        try:
            with service(output=MULTIPLE_RULES_OUTPUT):
                results = service.rules.query.rules_for_event(
                    page=page,
                    count=per_page,
                    event_type=event_type,
                    rule_type=rule_type,
                )
        except GraphQLNoRowsInResultSetError:  # pragma: no cover
            results = []
        log.debug(f"Results returned: {len(results)}")
        rules.extend(results)

    normalized_results = TaegisRulesNormalizer(
        raw_results=rules,
        service="rules",
        tenant_id=service.tenant_id,
        region=service.environment,
        arguments=inspect.currentframe().f_locals,
    )

    return normalized_results


@app.command(name="rule")
@tracing
def rules_rule(
    rule_id: Annotated[str, typer.Option()],
    tenant: Optional[str] = None,
    region: Optional[str] = None,
):
    """Taegis rule by id."""
    service = get_service(environment=region, tenant_id=tenant)

    try:
        results = service.rules.query.rule(id_=rule_id)
    except GraphQLNoRowsInResultSetError:  # pragma: no cover
        results = Rule()

    normalized_results = TaegisRuleNormalizer(
        raw_results=results,
        service="rules",
        tenant_id=service.tenant_id,
        region=service.environment,
        arguments=inspect.currentframe().f_locals,
    )

    return normalized_results


@app.command("changes-since")
@tracing
def rules_changes_since(
    timestamp: Annotated[str, typer.Option(help="YYYY-DD-MMTHH:MM:SSZ")],
    event_type: Annotated[Optional[RuleEventType], typer.Option()] = None,
    rule_type: Annotated[RuleType, typer.Option()] = RuleType.REGEX,
    tenant: Optional[str] = None,
    region: Optional[str] = None,
):
    """Taegis rule changed by timestamp."""
    service = get_service(environment=region, tenant_id=tenant)

    try:
        results = service.rules.query.changes_since(
            timestamp=timestamp,
            event_type=event_type,
            rule_type=rule_type,
        )
    except GraphQLNoRowsInResultSetError:  # pragma: no cover
        results = []

    normalized_results = TaegisRulesNormalizer(
        raw_results=results,
        service="rules",
        tenant_id=service.tenant_id,
        region=service.environment,
        arguments=inspect.currentframe().f_locals,
    )

    return normalized_results


@app.command("search")
@tracing
def rules_search(
    cell: Annotated[str, typer.Option()],
    tenant: Optional[str] = None,
    region: Optional[str] = None,
):
    """Taegis rule changed by timestamp."""
    service = get_service(environment=region, tenant_id=tenant)

    page = 1
    per_page = 500
    rules = []

    log.info(f"Getting page: {page}")
    try:
        with service(output=MULTIPLE_RULES_OUTPUT):
            results = service.rules.query.search_rules(
                SearchRulesInput(query=cell),
                page=page,
                count=per_page,
            )
    except GraphQLNoRowsInResultSetError:  # pragma: no cover
        results = []
    log.debug(f"Results returned: {len(results)}")
    rules.extend(results)

    while len(results) == per_page:
        page += 1
        log.info(f"Getting page: {page}")
        try:
            with service(output=MULTIPLE_RULES_OUTPUT):
                results = service.rules.query.search_rules(
                    SearchRulesInput(query=cell),
                    page=page,
                    count=per_page,
                )
        except GraphQLNoRowsInResultSetError:  # pragma: no cover
            results = []
        log.debug(f"Results returned: {len(results)}")
        rules.extend(results)

    normalized_results = TaegisRulesSearchNormalizer(
        raw_results=rules,
        service="rules",
        tenant_id=service.tenant_id,
        region=service.environment,
        arguments=inspect.currentframe().f_locals,
    )

    return normalized_results


@app.command(name="enable")
@tracing
def rules_enable(
    rule_id: Annotated[str, typer.Option()],
    tenant: Optional[str] = None,
    region: Optional[str] = None,
):
    """Enable a Taegis rule."""

    service = get_service(environment=region, tenant_id=tenant)

    results = service.rules.mutation.enable_rule(id_=rule_id)

    normalized_results = TaegisRuleNormalizer(
        raw_results=results,
        service="rules",
        tenant_id=service.tenant_id,
        region=service.environment,
        arguments=inspect.currentframe().f_locals,
    )

    return normalized_results


@app.command(name="disable")
@tracing
def rules_disable(
    rule_id: Annotated[str, typer.Option()],
    tenant: Optional[str] = None,
    region: Optional[str] = None,
):
    """Disable a Taegis rule."""

    service = get_service(environment=region, tenant_id=tenant)

    results = service.rules.mutation.disable_rule(id_=rule_id)

    normalized_results = TaegisRuleNormalizer(
        raw_results=results,
        service="rules",
        tenant_id=service.tenant_id,
        region=service.environment,
        arguments=inspect.currentframe().f_locals,
    )

    return normalized_results


@create_rule.command(name="custom")
@tracing
def rules_create_custom_rule(
    cell: Annotated[str, typer.Option()],
    name: Annotated[str, typer.Option()],
    description: Annotated[str, typer.Option()],
    severity: Annotated[RuleSeverity, typer.Option()],
    mitre_category: Annotated[Optional[List[str]], typer.Option()] = None,
    tenant: Optional[str] = None,
    region: Optional[str] = None,
):
    """Taegis Create Custom QL Rule."""
    service = get_service(environment=region, tenant_id=tenant)

    results = service.rules.mutation.create_custom_ql_rule(
        input_=RuleInput(
            name=name,
            description=description,
            severity=RULE_SEVERTIY_MAP[severity.value],
            create_alert=True,
            attack_categories=mitre_category,
        ),
        ql_filter=RuleQLFilterInput(query=cell),
    )

    normalized_results = TaegisRuleNormalizer(
        raw_results=results,
        service="rules",
        tenant_id=service.tenant_id,
        region=service.environment,
        arguments=inspect.currentframe().f_locals,
    )

    return normalized_results


@create_rule.command(name="suppression")
@tracing
def rules_create_suppression_rule(
    name: Annotated[str, typer.Option()],
    description: Annotated[str, typer.Option()],
    key: Annotated[List[RuleSuppressionKey], typer.Option()],
    pattern: Annotated[
        List[str],
        typer.Option(help="Regex pattern match, ensure you escape literals (ie '\\.')"),
    ],
    inverted: Annotated[
        Optional[List[str]],
        typer.Option(
            help="required for all if a single filter is inverted, set to True/true, all other values will be False"
        ),
    ] = None,
    tenant: Optional[str] = None,
    region: Optional[str] = None,
):
    """Taegis Create Suppression Rule."""
    service = get_service(environment=region, tenant_id=tenant)

    if len(key) != len(pattern):  # pragma: no cover
        raise BadOptionUsage(..., "key and pattern lengths must match")

    if inverted and len(key) != len(inverted):  # pragma: no cover
        raise BadOptionUsage(..., "key and inverted lengths must match")

    if inverted:
        inverted = [True if i.lower() == "true" else False for i in inverted]
    else:
        inverted = [False for _ in key]

    entity_prefixes = service.rules.query.entity_prefixes()
    filters = []

    for k, p, i in zip(key, pattern, inverted):
        if k == RuleSuppressionKey.entity:
            if ":" not in p:  # pragma: no cover
                raise BadOptionUsage(
                    ...,
                    f"'entity' patterns must be formatted 'prefix:pattern', prefix must be in value: {list(entity_prefixes.keys())}",
                )

            entity_prefix = p.split(":", maxsplit=1)[0]

            if entity_prefix not in entity_prefixes:  # pragma: no cover
                raise BadOptionUsage(
                    ...,
                    f"'entity' patterns must be formatted 'prefix:pattern', prefix must be in value: {list(entity_prefixes.keys())}",
                )

        filters.append(
            RuleFilterInput(
                key=RULE_SUPPRESSION_KEY_MAP[k.value], pattern=p, inverted=i
            )
        )

    results = service.rules.mutation.create_custom_suppression_rule(
        input_=RuleInput(
            name=name,
            description=description,
        ),
        filters=filters,
    )

    normalized_results = TaegisRuleNormalizer(
        raw_results=results,
        service="rules",
        tenant_id=service.tenant_id,
        region=service.environment,
        arguments=inspect.currentframe().f_locals,
    )

    return normalized_results<|MERGE_RESOLUTION|>--- conflicted
+++ resolved
@@ -3,15 +3,10 @@
 import inspect
 import logging
 from dataclasses import asdict, dataclass, field
-from enum import Enum
 from typing import List, Optional
 
 import typer
-from click.exceptions import BadOptionUsage
 from dataclasses_json import dataclass_json
-<<<<<<< HEAD
-from taegis_sdk_python import GraphQLNoRowsInResultSetError
-=======
 from taegis_magic.core.log import tracing
 from taegis_magic.core.normalizer import TaegisResultsNormalizer
 from taegis_magic.core.service import get_service
@@ -20,23 +15,21 @@
     GraphQLNoRowsInResultSetError,
     build_output_string,
 )
->>>>>>> b1c01157
 from taegis_sdk_python.services.rules.types import (
     Rule,
     RuleEventType,
-    RuleFilterInput,
-    RuleInput,
-    RuleQLFilterInput,
     RuleQueryKind,
     RuleType,
     SearchRulesInput,
     SearchRulesOutput,
+    RuleInput,
+    RuleQLFilterInput,
+    RuleFilterInput,
 )
 from typing_extensions import Annotated
-
-from taegis_magic.core.log import tracing
-from taegis_magic.core.normalizer import TaegisResultsNormalizer
-from taegis_magic.core.service import get_service
+from enum import Enum
+from click.exceptions import BadOptionUsage
+
 
 log = logging.getLogger(__name__)
 
