"""Pandas functions for Asset Lookups in Event and Alert DataFrames."""

import logging
from dataclasses import asdict
from typing import List, Optional

import pandas as pd
from taegis_sdk_python import GraphQLService
from taegis_sdk_python.services.assets2.types import (
    AssetFilter,
    AssetV2,
    AssetWhereInputV2,
)

from taegis_magic.core.service import get_service
<<<<<<< HEAD
from taegis_magic.pandas.utils import chunk_list, get_tenant_id
=======
from taegis_magic.core.utils import to_dataframe
>>>>>>> b1c01157

log = logging.getLogger(__name__)


def get_assets(
    service: GraphQLService,
    filter: AssetFilter,
) -> List[AssetV2]:
    """Takes an asset filter to obtain a list of assets

    Parameters
    ----------
    service : GraphQLService
        Taegis SDK GraphQL service.
    filter : AssetFilter
        Asset filter that specifies what assets to return back.

    Returns
    -------
    List[AssetV2]
        Returns a list of AssetV2 objects.
    """
    all_assets = []

    response = service.assets2.query.assets_v2(
        filter_=filter,
    )

    all_assets.extend(response.assets)
    more_pages = response.page_info.has_next_page
    end_cursor = response.page_info.end_cursor

    while more_pages:
        response = service.assets2.query.assets_v2(
            after=end_cursor,
            filter_=filter,
        )
        more_pages = response.page_info.has_next_page
        end_cursor = response.page_info.end_cursor
        all_assets.extend(response.assets)

    return all_assets


def assets_from_list(
    service: GraphQLService,
    asset_list: List[str],
):
    """Takes a list of assets and returns a list of AssetV2 objects.

    Parameters
    ----------
    service : GraphQLService
        Taegis SDK GraphQL service object.
    asset_list : List[str]
        A list of Taegis host_ids to be used in the asset lookup.

    Returns
    -------
    List[AssetV2]
        Returns a list of AssetV2 objects.
    """
    asset_data = get_assets(
        service=service,
        filter=AssetFilter(
            where=AssetWhereInputV2(
                or_=[AssetWhereInputV2(host_id=x) for x in asset_list]
            )
        ),
    )

    return asset_data


def lookup_assets(df: pd.DataFrame, env: str) -> pd.DataFrame:
    """Takes a Taegis pandas dataframe that contains host_ids and tenant_ids columns
    and preforms a assetv2 lookup using the Taegis SDK on the unique host_ids.

    Parameters
    ----------
    df : pd.DataFrame
        A pandas DataFrame that contains Taegis host_ids and tenant_ids.
    env : str
        Taegis SDK Region/Environment that the asset lookup is for.

    Returns
    -------
    pd.DataFrame
        Returns a pandas DataFrame with additional asset information columns.

    Raises
    ------
    ValueError
        If there are no valid host_id columns in the dataframe a value error will be raised.
    """
    df = df.copy()

    if df.empty:
        return df

    host_id_col = next(
        x for x in df.columns if "host_id" in x and not "asset_info." in x
    )

    if not host_id_col:
        raise ValueError("Dataframe does not contain an host_id column")

    if "tenant_id" in df.columns:
        tenant_identifier = "tenant_id"
    elif "tenant.id" in df.columns:
        tenant_identifier = "tenant.id"
    else:
        raise ValueError("DataFrame does not contain a valid tenant identifier")

    tenants_series = df[tenant_identifier].apply(get_tenant_id)
    tenants_list = list(tenants_series.dropna().unique())
    assets_df = pd.DataFrame()

    for tenant in tenants_list:
        host_list = list(df[tenants_series == tenant][host_id_col].dropna().unique())

        service = get_service(environment=env)

        with service(tenant_id=tenant):
            for host_ids in chunk_list(host_list, 2000):
                asset_results = assets_from_list(
                    service=service,
                    asset_list=host_ids,
                )
                if asset_results:
                    assets_df = pd.concat(
                        [
                            assets_df,
                            to_dataframe(results=[asdict(x) for x in asset_results])
                            .assign(
                                hostname=lambda x: x.hostnames.apply(
                                    lambda x: x[0].get("hostname", "N/A")
                                )
                            )
                            .add_prefix("asset_info."),
                        ]
                    )
                    continue

    return df.merge(
        assets_df,
        how="left",
        left_on=host_id_col,
        right_on="asset_info.host_id",
    )<|MERGE_RESOLUTION|>--- conflicted
+++ resolved
@@ -1,23 +1,19 @@
 """Pandas functions for Asset Lookups in Event and Alert DataFrames."""
 
 import logging
+import pandas as pd
+from typing import List, Optional
 from dataclasses import asdict
-from typing import List, Optional
 
-import pandas as pd
 from taegis_sdk_python import GraphQLService
 from taegis_sdk_python.services.assets2.types import (
+    AssetV2,
     AssetFilter,
-    AssetV2,
     AssetWhereInputV2,
 )
-
+from taegis_magic.pandas.utils import chunk_list, get_tenant_id
 from taegis_magic.core.service import get_service
-<<<<<<< HEAD
-from taegis_magic.pandas.utils import chunk_list, get_tenant_id
-=======
 from taegis_magic.core.utils import to_dataframe
->>>>>>> b1c01157
 
 log = logging.getLogger(__name__)
 
