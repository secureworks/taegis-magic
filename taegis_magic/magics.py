"""Taegis IPython Magics."""

import hashlib
import logging
import shlex
from argparse import ArgumentError, ArgumentParser
from pathlib import Path
<<<<<<< HEAD
from time import sleep
=======
from textwrap import dedent
>>>>>>> af87289e
from typing import Optional

import ipynbname
import pandas as pd
from IPython.core.magic import Magics, line_cell_magic, line_magic, magics_class
from IPython.core.magic_arguments import argument, magic_arguments, parse_argstring
from IPython.display import display, display_markdown

from gql.transport.exceptions import TransportQueryError
<<<<<<< HEAD
from IPython.core.magic import Magics, line_cell_magic, magics_class
from IPython.display import Javascript, display, display_markdown

=======
>>>>>>> af87289e
from taegis_magic.cli import app
from taegis_magic.core.cache import (
    decode_base64_obj_as_pickle,
    display_cache,
    get_cache_item,
<<<<<<< HEAD
=======
)
from taegis_magic.core.notebook import (
    find_notebook_name,
    generate_report,
    save_notebook,
>>>>>>> af87289e
)

log = logging.getLogger(__name__)


def taegis_magics_command_parser() -> ArgumentParser:
    """Magics support flags."""
    parser = ArgumentParser("taegis_magic_parser")
    group = parser.add_mutually_exclusive_group()
    group.add_argument(
        "--assign",
        metavar="NAME",
        type=str,
        help="Assign results as pandas DataFrame to NAME",
    )
    group.add_argument(
        "--append",
        metavar="NAME",
        type=str,
        help="Append results as pandas DataFrame to NAME",
    )
    parser.add_argument(
        "--display",
        metavar="NAME",
        help="Display NAME as markdown table",
    )
    parser.add_argument(
        "--cache",
        action="store_true",
        help="Save output to cache / Load output from cache (if present)",
    )

    return parser


@magics_class
class TaegisMagics(Magics):
    """Taegis Magics Class."""

    def __init__(self, shell=None, **kwargs):
        super().__init__(shell, **kwargs)

        log.debug("Trying to get notebook name for IPython shell...")
        # try to get the notebook name from the environment
        notebook_name = (
            self.shell.user_ns.get("TAEGIS_MAGIC_NOTEBOOK_FILENAME")
            or self.shell.user_ns.get("PAPERMILL_OUTPUT_PATH")
            or self.shell.user_ns.get("PAPERMILL_INPUT_PATH")
        )

        # try to find it through other means
        if not notebook_name:
            log.debug("Notebook name not found in environment variables...")
            try:
                notebook_name = find_notebook_name()
            except Exception as e:
                log.error(f"Error finding notebook name: {e}")
                notebook_name = None

        if notebook_name:
            self.shell.user_ns["TAEGIS_MAGIC_NOTEBOOK_FILENAME"] = notebook_name
            if not self.shell.user_ns.get("REPORT_TITLE"):
                self.shell.user_ns["REPORT_TITLE"] = Path(notebook_name).stem.title()
        else:
            log.error(
                "Could not determine notebook name.  Please set TAEGIS_MAGIC_NOTEBOOK_FILENAME manually."
            )

    @line_cell_magic
    def taegis(self, line: str, cell: Optional[str] = None):
        """Taegis Magics Line/Cell magic."""
        magic_args = None
        command_args = None
        notebook_filename = None

        args = shlex.split(line)
        parser = taegis_magics_command_parser()

        try:
            magic_args, command_args = parser.parse_known_args(args)
        except SystemExit:
            if "--help" in args or "-h" in args:
                command_args = args
            else:
                return
        except ArgumentError as e:
            print(e)
            return

        log.debug(f"Magic Args: {magic_args}")
        log.debug(f"Command Args: {command_args}")

        if magic_args and magic_args.cache:
            if not magic_args.assign:
                raise ValueError("--assign must be set with cache...")

            if (
                "TAEGIS_MAGIC_NOTEBOOK_FILENAME" in self.shell.user_ns
                and self.shell.user_ns["TAEGIS_MAGIC_NOTEBOOK_FILENAME"]
            ):
                notebook_filename = self.shell.user_ns["TAEGIS_MAGIC_NOTEBOOK_FILENAME"]
            else:
                notebook_filename = input("Notebook Filename:")

            if not notebook_filename:
                raise ValueError("Cannot determine file name of notebook...")

            notebook_fp = Path(notebook_filename)

            if notebook_fp.exists():
                self.shell.user_ns["TAEGIS_MAGIC_NOTEBOOK_FILENAME"] = notebook_filename
            else:
                raise ValueError(
                    "Notebook does not exist on disk, save notebook to disk before caching or "
                    "reload the taegis_magic extension (%reload_ext taegis_magic)..."
                )

            if not cell:
                cell = ""

            cache_digest = hashlib.sha256(bytes(line + cell, "utf-8")).hexdigest()
            cache = get_cache_item(notebook_fp, magic_args.assign, cache_digest)
            if cache:
                log.info(f"{magic_args.assign} found in cache...")
                log.debug("normalizing results...")
                data = decode_base64_obj_as_pickle(cache.get("data"))

                log.debug("converting to dataframe...")
                self.shell.user_ns[magic_args.assign] = pd.json_normalize(
                    data.results, max_level=3
                ).dropna(axis=1, how="all")

                log.info(f"re-setting {magic_args.assign}:{cache_digest} to cache...")
                display_cache(magic_args.assign, cache_digest, data)
<<<<<<< HEAD
                display(
                    Javascript("IPython.notebook.save_checkpoint();"),
                    exclude=["text/plain"],
                )
=======
                save_notebook()
>>>>>>> af87289e

                return

            log.info(f"{magic_args.assign} not found in cache...")

        if cell:
            command_args.extend(["--cell", cell])

        # os.environ["TAEGIS_MAGIC_OUTPUT"] = "True"
        try:
            result = app(command_args, prog_name="taegis", standalone_mode=False)
        except (SystemExit, TransportQueryError):
            result = None
        # os.environ["TAEGIS_MAGIC_OUTPUT"] = "False"

        if not result:
            return

        self.shell.user_ns["_taegis_magic_result"] = result

        if magic_args:
            if magic_args.assign:
                if isinstance(result.results, list):
                    self.shell.user_ns[magic_args.assign] = pd.json_normalize(
                        result.results, max_level=3
                    ).dropna(how="all", axis=1)
                else:
                    self.shell.user_ns[magic_args.assign] = result.results

            elif magic_args.append:
                if isinstance(result.results, list):
                    if magic_args.append not in self.shell.user_ns:
                        self.shell.user_ns[magic_args.append] = pd.DataFrame()

                    self.shell.user_ns[magic_args.append] = pd.concat(
                        [
                            self.shell.user_ns[magic_args.append],
                            pd.json_normalize(result.results, max_level=3).dropna(
                                how="all", axis=1
                            ),
                        ]
                    ).reset_index(drop=True)

                else:
                    if magic_args.append not in self.shell.user_ns:
                        self.shell.user_ns[magic_args.append] = []

                    self.shell.user_ns[magic_args.append].append(result.results)

            if magic_args.display:
                display_markdown(
                    self.shell.user_ns[magic_args.display].to_html(), raw=True
                )
                return

        if magic_args.cache:
            display_cache(magic_args.assign, cache_digest, result)
<<<<<<< HEAD
            display(
                Javascript("IPython.notebook.save_checkpoint();"),
                exclude=["text/plain"],
            )
=======
            save_notebook()
>>>>>>> af87289e
        else:
            display(result, exclude=["text/plain"])

    @magic_arguments()
    @argument(
        "--delay",
        type=int,
        default=0,
        help=("Delay in seconds while saving the notebook, defaults to 0 seconds"),
    )
    @line_magic
    def save_notebook(self, line: str):
        """Save the current notebook."""
        args = parse_argstring(self.save_notebook, line)
        save_notebook(delay=args.delay)

    @line_magic
    def generate_report(self, line: str = ""):
        """Save the current notebook as a report.

        Sets the TAEGIS_MAGIC_REPORT_FILENAME variable in the user namespace."""
        if (
            "TAEGIS_MAGIC_NOTEBOOK_FILENAME" not in self.shell.user_ns
            or not self.shell.user_ns["TAEGIS_MAGIC_NOTEBOOK_FILENAME"]
        ):
            raise ValueError(
                "Cannot determine file name of notebook. Please set TAEGIS_MAGIC_NOTEBOOK_FILENAME."
            )

        if not Path(self.shell.user_ns["TAEGIS_MAGIC_NOTEBOOK_FILENAME"]).exists():
            raise FileNotFoundError(
                dedent(
                    f"""Notebook {self.shell.user_ns['TAEGIS_MAGIC_NOTEBOOK_FILENAME']} does not exist.
                
                    Save notebook manually or run %save_notebook to save the notebook to disk.
                    """
                )
            )

        report = generate_report(
            filename=self.shell.user_ns["TAEGIS_MAGIC_NOTEBOOK_FILENAME"]
        )
        self.shell.user_ns["TAEGIS_MAGIC_REPORT_FILENAME"] = str(report.resolve())


def load_ipython_extension(ipython):
    """
    Load Taegis Magics extension.

    Parameters
    ----------
    ipython : InteractiveShell
        IPython session
    """
    ipython.register_magics(TaegisMagics)<|MERGE_RESOLUTION|>--- conflicted
+++ resolved
@@ -5,39 +5,25 @@
 import shlex
 from argparse import ArgumentError, ArgumentParser
 from pathlib import Path
-<<<<<<< HEAD
-from time import sleep
-=======
 from textwrap import dedent
->>>>>>> af87289e
 from typing import Optional
 
-import ipynbname
 import pandas as pd
+from gql.transport.exceptions import TransportQueryError
 from IPython.core.magic import Magics, line_cell_magic, line_magic, magics_class
 from IPython.core.magic_arguments import argument, magic_arguments, parse_argstring
 from IPython.display import display, display_markdown
 
-from gql.transport.exceptions import TransportQueryError
-<<<<<<< HEAD
-from IPython.core.magic import Magics, line_cell_magic, magics_class
-from IPython.display import Javascript, display, display_markdown
-
-=======
->>>>>>> af87289e
 from taegis_magic.cli import app
 from taegis_magic.core.cache import (
     decode_base64_obj_as_pickle,
     display_cache,
     get_cache_item,
-<<<<<<< HEAD
-=======
 )
 from taegis_magic.core.notebook import (
     find_notebook_name,
     generate_report,
     save_notebook,
->>>>>>> af87289e
 )
 
 log = logging.getLogger(__name__)
@@ -172,14 +158,7 @@
 
                 log.info(f"re-setting {magic_args.assign}:{cache_digest} to cache...")
                 display_cache(magic_args.assign, cache_digest, data)
-<<<<<<< HEAD
-                display(
-                    Javascript("IPython.notebook.save_checkpoint();"),
-                    exclude=["text/plain"],
-                )
-=======
                 save_notebook()
->>>>>>> af87289e
 
                 return
 
@@ -237,14 +216,7 @@
 
         if magic_args.cache:
             display_cache(magic_args.assign, cache_digest, result)
-<<<<<<< HEAD
-            display(
-                Javascript("IPython.notebook.save_checkpoint();"),
-                exclude=["text/plain"],
-            )
-=======
             save_notebook()
->>>>>>> af87289e
         else:
             display(result, exclude=["text/plain"])
 
